import math
import os
import sys
from glob import glob
from pathlib import Path
from typing import List, Optional, Union

sys.path.append(os.path.realpath(os.path.join(os.path.dirname(__file__), "../../")))
import cv2
import imageio
import numpy as np
import torch
from einops import rearrange, repeat
from fire import Fire
from omegaconf import OmegaConf
from PIL import Image
from rembg import remove
from scripts.util.detection.nsfw_and_watermark_dectection import DeepFloydDataFiltering
from sgm.inference.helpers import embed_watermark
from sgm.util import default, instantiate_from_config
from torchvision.transforms import ToTensor


def sample(
    input_path: str = "assets/test_image.png",  # Can either be image file or folder with image files
    num_frames: Optional[int] = None,  # 21 for SV3D
    num_steps: Optional[int] = None,
    version: str = "svd",
    fps_id: int = 6,
    motion_bucket_id: int = 127,
    cond_aug: float = 0.02,
    seed: int = 23,
    decoding_t: int = 14,  # Number of frames decoded at a time! This eats most VRAM. Reduce if necessary.
    device: str = "cuda",
    output_folder: Optional[str] = None,
<<<<<<< HEAD
    elevations_deg: Union[float, List[float]] = 10.0,  # For SV3D
    azimuths_deg: Union[float, List[float]] = None,  # For SV3D
=======
    elevations_deg: Optional[float | List[float]] = 10.0,  # For SV3D
    azimuths_deg: Optional[List[float]] = None,  # For SV3D
>>>>>>> 5deecfcb
    image_frame_ratio: Optional[float] = None,
    verbose: Optional[bool] = False,
):
    """
    Simple script to generate a single sample conditioned on an image `input_path` or multiple images, one for each
    image file in folder `input_path`. If you run out of VRAM, try decreasing `decoding_t`.
    """

    if version == "svd":
        num_frames = default(num_frames, 14)
        num_steps = default(num_steps, 25)
        output_folder = default(output_folder, "outputs/simple_video_sample/svd/")
        model_config = "scripts/sampling/configs/svd.yaml"
    elif version == "svd_xt":
        num_frames = default(num_frames, 25)
        num_steps = default(num_steps, 30)
        output_folder = default(output_folder, "outputs/simple_video_sample/svd_xt/")
        model_config = "scripts/sampling/configs/svd_xt.yaml"
    elif version == "svd_image_decoder":
        num_frames = default(num_frames, 14)
        num_steps = default(num_steps, 25)
        output_folder = default(
            output_folder, "outputs/simple_video_sample/svd_image_decoder/"
        )
        model_config = "scripts/sampling/configs/svd_image_decoder.yaml"
    elif version == "svd_xt_image_decoder":
        num_frames = default(num_frames, 25)
        num_steps = default(num_steps, 30)
        output_folder = default(
            output_folder, "outputs/simple_video_sample/svd_xt_image_decoder/"
        )
        model_config = "scripts/sampling/configs/svd_xt_image_decoder.yaml"
    elif version == "sv3d_u":
        num_frames = 21
        num_steps = default(num_steps, 50)
        output_folder = default(output_folder, "outputs/simple_video_sample/sv3d_u/")
        model_config = "scripts/sampling/configs/sv3d_u.yaml"
        cond_aug = 1e-5
    elif version == "sv3d_p":
        num_frames = 21
        num_steps = default(num_steps, 50)
        output_folder = default(output_folder, "outputs/simple_video_sample/sv3d_p/")
        model_config = "scripts/sampling/configs/sv3d_p.yaml"
        cond_aug = 1e-5
        if isinstance(elevations_deg, float) or isinstance(elevations_deg, int):
            elevations_deg = [elevations_deg] * num_frames
        assert (
            len(elevations_deg) == num_frames
        ), f"Please provide 1 value, or a list of {num_frames} values for elevations_deg! Given {len(elevations_deg)}"
        polars_rad = [np.deg2rad(90 - e) for e in elevations_deg]
        if azimuths_deg is None:
            azimuths_deg = np.linspace(0, 360, num_frames + 1)[1:] % 360
        assert (
            len(azimuths_deg) == num_frames
        ), f"Please provide a list of {num_frames} values for azimuths_deg! Given {len(azimuths_deg)}"
        azimuths_rad = [np.deg2rad((a - azimuths_deg[-1]) % 360) for a in azimuths_deg]
        azimuths_rad[:-1].sort()
    else:
        raise ValueError(f"Version {version} does not exist.")

    model, filter = load_model(
        model_config,
        device,
        num_frames,
        num_steps,
        verbose,
    )
    torch.manual_seed(seed)

    path = Path(input_path)
    all_img_paths = []
    if path.is_file():
        if any([input_path.endswith(x) for x in ["jpg", "jpeg", "png"]]):
            all_img_paths = [input_path]
        else:
            raise ValueError("Path is not valid image file.")
    elif path.is_dir():
        all_img_paths = sorted(
            [
                f
                for f in path.iterdir()
                if f.is_file() and f.suffix.lower() in [".jpg", ".jpeg", ".png"]
            ]
        )
        if len(all_img_paths) == 0:
            raise ValueError("Folder does not contain any images.")
    else:
        raise ValueError

    for input_img_path in all_img_paths:
        if "sv3d" in version:
            image = Image.open(input_img_path)
            if image.mode == "RGBA":
                pass
            else:
                # remove bg
                image.thumbnail([768, 768], Image.Resampling.LANCZOS)
                image = remove(image.convert("RGBA"), alpha_matting=True)

            # resize object in frame
            image_arr = np.array(image)
            in_w, in_h = image_arr.shape[:2]
            ret, mask = cv2.threshold(
                np.array(image.split()[-1]), 0, 255, cv2.THRESH_BINARY
            )
            x, y, w, h = cv2.boundingRect(mask)
            max_size = max(w, h)
            side_len = (
                int(max_size / image_frame_ratio)
                if image_frame_ratio is not None
                else in_w
            )
            padded_image = np.zeros((side_len, side_len, 4), dtype=np.uint8)
            center = side_len // 2
            padded_image[
                center - h // 2 : center - h // 2 + h,
                center - w // 2 : center - w // 2 + w,
            ] = image_arr[y : y + h, x : x + w]
            # resize frame to 576x576
            rgba = Image.fromarray(padded_image).resize((576, 576), Image.LANCZOS)
            # white bg
            rgba_arr = np.array(rgba) / 255.0
            rgb = rgba_arr[..., :3] * rgba_arr[..., -1:] + (1 - rgba_arr[..., -1:])
            input_image = Image.fromarray((rgb * 255).astype(np.uint8))

        else:
            with Image.open(input_img_path) as image:
                if image.mode == "RGBA":
                    input_image = image.convert("RGB")
                w, h = image.size

                if h % 64 != 0 or w % 64 != 0:
                    width, height = map(lambda x: x - x % 64, (w, h))
                    input_image = input_image.resize((width, height))
                    print(
                        f"WARNING: Your image is of size {h}x{w} which is not divisible by 64. We are resizing to {height}x{width}!"
                    )

        image = ToTensor()(input_image)
        image = image * 2.0 - 1.0

        image = image.unsqueeze(0).to(device)
        H, W = image.shape[2:]
        assert image.shape[1] == 3
        F = 8
        C = 4
        shape = (num_frames, C, H // F, W // F)
        if (H, W) != (576, 1024) and "sv3d" not in version:
            print(
                "WARNING: The conditioning frame you provided is not 576x1024. This leads to suboptimal performance as model was only trained on 576x1024. Consider increasing `cond_aug`."
            )
        if (H, W) != (576, 576) and "sv3d" in version:
            print(
                "WARNING: The conditioning frame you provided is not 576x576. This leads to suboptimal performance as model was only trained on 576x576."
            )
        if motion_bucket_id > 255:
            print(
                "WARNING: High motion bucket! This may lead to suboptimal performance."
            )

        if fps_id < 5:
            print("WARNING: Small fps value! This may lead to suboptimal performance.")

        if fps_id > 30:
            print("WARNING: Large fps value! This may lead to suboptimal performance.")

        value_dict = {}
        value_dict["cond_frames_without_noise"] = image
        value_dict["motion_bucket_id"] = motion_bucket_id
        value_dict["fps_id"] = fps_id
        value_dict["cond_aug"] = cond_aug
        value_dict["cond_frames"] = image + cond_aug * torch.randn_like(image)
        if "sv3d_p" in version:
            value_dict["polars_rad"] = polars_rad
            value_dict["azimuths_rad"] = azimuths_rad

        with torch.no_grad():
            with torch.autocast(device):
                batch, batch_uc = get_batch(
                    get_unique_embedder_keys_from_conditioner(model.conditioner),
                    value_dict,
                    [1, num_frames],
                    T=num_frames,
                    device=device,
                )
                c, uc = model.conditioner.get_unconditional_conditioning(
                    batch,
                    batch_uc=batch_uc,
                    force_uc_zero_embeddings=[
                        "cond_frames",
                        "cond_frames_without_noise",
                    ],
                )

                for k in ["crossattn", "concat"]:
                    uc[k] = repeat(uc[k], "b ... -> b t ...", t=num_frames)
                    uc[k] = rearrange(uc[k], "b t ... -> (b t) ...", t=num_frames)
                    c[k] = repeat(c[k], "b ... -> b t ...", t=num_frames)
                    c[k] = rearrange(c[k], "b t ... -> (b t) ...", t=num_frames)

                randn = torch.randn(shape, device=device)

                additional_model_inputs = {}
                additional_model_inputs["image_only_indicator"] = torch.zeros(
                    2, num_frames
                ).to(device)
                additional_model_inputs["num_video_frames"] = batch["num_video_frames"]

                def denoiser(input, sigma, c):
                    return model.denoiser(
                        model.model, input, sigma, c, **additional_model_inputs
                    )

                samples_z = model.sampler(denoiser, randn, cond=c, uc=uc)
                model.en_and_decode_n_samples_a_time = decoding_t
                samples_x = model.decode_first_stage(samples_z)
                if "sv3d" in version:
                    samples_x[-1:] = value_dict["cond_frames_without_noise"]
                samples = torch.clamp((samples_x + 1.0) / 2.0, min=0.0, max=1.0)

                os.makedirs(output_folder, exist_ok=True)
                base_count = len(glob(os.path.join(output_folder, "*.mp4")))

                imageio.imwrite(
                    os.path.join(output_folder, f"{base_count:06d}.jpg"), input_image
                )

                samples = embed_watermark(samples)
                samples = filter(samples)
                vid = (
                    (rearrange(samples, "t c h w -> t h w c") * 255)
                    .cpu()
                    .numpy()
                    .astype(np.uint8)
                )
                #video_path = os.path.join(output_folder, f"{base_count:06d}.mp4")
                #imageio.mimwrite(video_path, vid)
                for i in range(vid.shape[0]):
                    imageio.imwrite(os.path.join(output_folder, f'{i}.jpg'), vid[i])


def get_unique_embedder_keys_from_conditioner(conditioner):
    return list(set([x.input_key for x in conditioner.embedders]))


def get_batch(keys, value_dict, N, T, device):
    batch = {}
    batch_uc = {}

    for key in keys:
        if key == "fps_id":
            batch[key] = (
                torch.tensor([value_dict["fps_id"]])
                .to(device)
                .repeat(int(math.prod(N)))
            )
        elif key == "motion_bucket_id":
            batch[key] = (
                torch.tensor([value_dict["motion_bucket_id"]])
                .to(device)
                .repeat(int(math.prod(N)))
            )
        elif key == "cond_aug":
            batch[key] = repeat(
                torch.tensor([value_dict["cond_aug"]]).to(device),
                "1 -> b",
                b=math.prod(N),
            )
        elif key == "cond_frames" or key == "cond_frames_without_noise":
            batch[key] = repeat(value_dict[key], "1 ... -> b ...", b=N[0])
        elif key == "polars_rad" or key == "azimuths_rad":
            batch[key] = torch.tensor(value_dict[key]).to(device).repeat(N[0])
        else:
            batch[key] = value_dict[key]

    if T is not None:
        batch["num_video_frames"] = T

    for key in batch.keys():
        if key not in batch_uc and isinstance(batch[key], torch.Tensor):
            batch_uc[key] = torch.clone(batch[key])
    return batch, batch_uc


def load_model(
    config: str,
    device: str,
    num_frames: int,
    num_steps: int,
    verbose: bool = False,
):
    config = OmegaConf.load(config)
    if device == "cuda":
        config.model.params.conditioner_config.params.emb_models[
            0
        ].params.open_clip_embedding_config.params.init_device = device

    config.model.params.sampler_config.params.verbose = verbose
    config.model.params.sampler_config.params.num_steps = num_steps
    config.model.params.sampler_config.params.guider_config.params.num_frames = (
        num_frames
    )
    if device == "cuda":
        with torch.device(device):
            model = instantiate_from_config(config.model).to(device).eval()
    else:
        model = instantiate_from_config(config.model).to(device).eval()

    filter = DeepFloydDataFiltering(verbose=False, device=device)
    return model, filter


if __name__ == "__main__":
    Fire(sample)<|MERGE_RESOLUTION|>--- conflicted
+++ resolved
@@ -33,13 +33,8 @@
     decoding_t: int = 14,  # Number of frames decoded at a time! This eats most VRAM. Reduce if necessary.
     device: str = "cuda",
     output_folder: Optional[str] = None,
-<<<<<<< HEAD
-    elevations_deg: Union[float, List[float]] = 10.0,  # For SV3D
-    azimuths_deg: Union[float, List[float]] = None,  # For SV3D
-=======
     elevations_deg: Optional[float | List[float]] = 10.0,  # For SV3D
     azimuths_deg: Optional[List[float]] = None,  # For SV3D
->>>>>>> 5deecfcb
     image_frame_ratio: Optional[float] = None,
     verbose: Optional[bool] = False,
 ):
